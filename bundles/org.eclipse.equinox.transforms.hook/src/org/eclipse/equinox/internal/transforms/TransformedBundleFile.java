/*******************************************************************************
 * Copyright (c) 2006, 2013 IBM Corporation and others.
 * All rights reserved. This program and the accompanying materials
 * are made available under the terms of the Eclipse Public License v1.0
 * which accompanies this distribution, and is available at
 * http://www.eclipse.org/legal/epl-v10.html
 *
 * Contributors:
 *     IBM Corporation - initial API and implementation
 *******************************************************************************/

package org.eclipse.equinox.internal.transforms;

import java.io.*;
import java.util.Enumeration;
import java.util.regex.Matcher;
import java.util.regex.Pattern;
import org.eclipse.equinox.internal.transforms.LazyInputStream.InputStreamProvider;
import org.eclipse.osgi.framework.log.FrameworkLogEntry;
import org.eclipse.osgi.internal.debug.Debug;
import org.eclipse.osgi.internal.framework.EquinoxContainer;
import org.eclipse.osgi.storage.BundleInfo.Generation;
import org.eclipse.osgi.storage.*;
import org.eclipse.osgi.storage.bundlefile.*;
import org.eclipse.osgi.util.NLS;
import org.osgi.framework.Bundle;

/**
 * This class is capable of providing transformed versions of entries contained within a base bundle file.
 * For requests that transform bundle contents into local resources (such as file URLs) the transformed state of the bundle is written to the configuration area.
 */
public class TransformedBundleFile extends BundleFile {

<<<<<<< HEAD
	private final BundleFile delegate;
	private final TransformerList transformers;
	private final TransformInstanceListData templates;
	private final Generation generation;
	private final Debug debug;
=======
	private final TransformerHook transformerHook;
	private final BundleFile delegate;
	private final BaseData data;
>>>>>>> fb59b939

	/**
	 * Create a wrapped bundle file.  
	 * Requests into this file will be compared to the list of known transformers and transformer templates and if there's a match the transformed entity is returned instead of the original.
	 * @param transformerHook the transformer hook
	 * @param data the original data
	 * @param delegate the original file
	 */
<<<<<<< HEAD
	public TransformedBundleFile(TransformerList transformers, TransformInstanceListData templates, Generation generation, BundleFile delegate) {
		super(delegate.getBaseFile());
		this.transformers = transformers;
		this.templates = templates;
		this.generation = generation;
=======
	public TransformedBundleFile(TransformerHook transformerHook, BaseData data, BundleFile delegate) {
		this.transformerHook = transformerHook;
		this.data = data;
>>>>>>> fb59b939
		this.delegate = delegate;
		this.debug = generation.getBundleInfo().getStorage().getConfiguration().getDebug();
	}

	Generation getGeneration() {
		return generation;
	}

	public void close() throws IOException {
		delegate.close();
	}

	public boolean containsDir(String dir) {
		return delegate.containsDir(dir);
	}

	public boolean equals(Object obj) {
		return delegate.equals(obj);
	}

	public File getBaseFile() {
		return delegate.getBaseFile();
	}

	public BundleEntry getEntry(String path) {

		final BundleEntry original = delegate.getEntry(path);
		if (generation.getRevision() == null || path == null || original == null)
			return original;

		LazyInputStream stream = new LazyInputStream(new InputStreamProvider() {

			public InputStream getInputStream() throws IOException {
				return original.getInputStream();
			}
		});
		InputStream wrappedStream = getInputStream(stream, generation.getRevision().getBundle(), path);
		if (wrappedStream == null)
			return original;
		return new TransformedBundleEntry(this, original, wrappedStream);
	}

	/**
	 * Return the input stream that results from applying the given transformer
	 * URL to the provided input stream.
	 * 
	 * @param inputStream
	 *            the stream to transform
	 * @param bundle
	 *            the resource representing the transformer
	 * @return the transformed stream
	 */
	protected InputStream getInputStream(InputStream inputStream, Bundle bundle, String path) {
		String namespace = bundle.getSymbolicName();

		String[] transformTypes = transformerHook.getTransformTypes();
		if (transformTypes.length == 0)
			return null;
		for (int i = 0; i < transformTypes.length; i++) {
			StreamTransformer transformer = transformerHook.getTransformer(transformTypes[i]);
			if (transformer == null)
				continue;
			TransformTuple[] transformTuples = transformerHook.getTransformsFor(transformTypes[i]);
			if (transformTuples == null)
				continue;
			for (int j = 0; j < transformTuples.length; j++) {
				TransformTuple transformTuple = transformTuples[j];
				if (match(transformTuple.bundlePattern, namespace) && match(transformTuple.pathPattern, path)) {
					try {
						return transformer.getInputStream(inputStream, transformTuple.transformerUrl);
					} catch (IOException e) {
						generation.getBundleInfo().getStorage().getLogServices().log(EquinoxContainer.NAME, FrameworkLogEntry.ERROR, "Problem obtaining transformed stream from transformer : " //$NON-NLS-1$
								+ transformer.getClass().getName(), e);

					}
				}
			}
		}

		return null;
	}

	/**
	 * Return whether the given string matches the given pattern.
	 * 
	 * @param pattern
	 * @param string
	 * @return whether the given string matches the given pattern
	 */
	private boolean match(Pattern pattern, String string) {
		Matcher matcher = pattern.matcher(string);
		return matcher.matches();
	}

	public Enumeration getEntryPaths(String path) {
		return delegate.getEntryPaths(path);
	}

	/**
	 * This file is a copy of {@link ZipBundleFile#getFile(String, boolean)}
	 * with modifications.
	 */
	public File getFile(String path, boolean nativeCode) {
		File originalFile = delegate.getFile(path, nativeCode);

		if (originalFile == null)
			return null;
		if (!hasTransforms(path))
			return originalFile;
		try {
			File nested = getExtractFile(path);
			if (nested != null) {
				if (nested.exists()) {
					/* the entry is already cached */
					if (debug.DEBUG_GENERAL)
						Debug.println("File already present: " + nested.getPath()); //$NON-NLS-1$
					if (nested.isDirectory())
						// must ensure the complete directory is extracted (bug
						// 182585)
						extractDirectory(path);
				} else {
					if (originalFile.isDirectory()) {
						if (!nested.mkdirs()) {
							if (debug.DEBUG_GENERAL)
								Debug.println("Unable to create directory: " + nested.getPath()); //$NON-NLS-1$
							throw new IOException(NLS.bind(StorageMsg.ADAPTOR_DIRECTORY_CREATE_EXCEPTION, nested.getAbsolutePath()));
						}
						extractDirectory(path);
					} else {
						InputStream in = getEntry(path).getInputStream();
						if (in == null)
							return null;
						// if (in instanceof )
						/* the entry has not been cached */
						if (debug.DEBUG_GENERAL)
							Debug.println("Creating file: " + nested.getPath()); //$NON-NLS-1$
						/* create the necessary directories */
						File dir = new File(nested.getParent());
						if (!dir.exists() && !dir.mkdirs()) {
							if (debug.DEBUG_GENERAL)
								Debug.println("Unable to create directory: " + dir.getPath()); //$NON-NLS-1$
							throw new IOException(NLS.bind(StorageMsg.ADAPTOR_DIRECTORY_CREATE_EXCEPTION, dir.getAbsolutePath()));
						}
						/* copy the entry to the cache */
						StorageUtil.readFile(in, nested);
						if (nativeCode) {
							generation.getBundleInfo().getStorage().setPermissions(nested);
						}
					}
				}

				return nested;
			}
		} catch (IOException e) {
			if (debug.DEBUG_GENERAL)
				Debug.printStackTrace(e);
		}
		return null;
	}

	/**
	 * Answers whether the resource at the given path or any of its children has
	 * a transform associated with it.
	 * 
	 * @param path
	 * @return whether the resource at the given path or any of its children has
	 * a transform associated with it.
	 */
	private boolean hasTransforms(String path) {
		if (!transformerHook.hasTransformers())
			return false;
<<<<<<< HEAD
		return templates.hasTransformsFor(generation.getRevision().getBundle());
=======
		return transformerHook.hasTransformsFor(data.getBundle());
>>>>>>> fb59b939
	}

	/**
	 * Extracts a directory and all sub content to disk
	 * 
	 * @param dirName
	 *            the directory name to extract
	 * @return the File used to extract the content to. A value of
	 *         <code>null</code> is returned if the directory to extract does
	 *         not exist or if content extraction is not supported.
	 * 
	 * This method is derived from ZipBundleFile#extractDirectory(String).
	 */
	protected synchronized File extractDirectory(String dirName) {
		Enumeration entries = delegate.getEntryPaths(dirName);

		while (entries.hasMoreElements()) {
			String entryPath = (String) entries.nextElement();
			if (entryPath.startsWith(dirName))
				getFile(entryPath, false);
		}
		return getExtractFile(dirName);
	}

	protected File getExtractFile(String entryName) {
		String path = ".tf"; /* put all these entries in this subdir *///$NON-NLS-1$
		String name = entryName.replace('/', File.separatorChar);
		/*
		 * if name has a leading slash
		 */
		if ((name.length() > 1) && (name.charAt(0) == File.separatorChar))
			path = path.concat(name);
		else
			path = path + File.separator + name;
		return generation.getExtractFile(path);
	}

	public int hashCode() {
		return delegate.hashCode();
	}

	public void open() throws IOException {
		delegate.open();
	}

	public String toString() {
		return delegate.toString();
	}
}<|MERGE_RESOLUTION|>--- conflicted
+++ resolved
@@ -31,17 +31,10 @@
  */
 public class TransformedBundleFile extends BundleFile {
 
-<<<<<<< HEAD
+	private final TransformerHook transformerHook;
 	private final BundleFile delegate;
-	private final TransformerList transformers;
-	private final TransformInstanceListData templates;
 	private final Generation generation;
 	private final Debug debug;
-=======
-	private final TransformerHook transformerHook;
-	private final BundleFile delegate;
-	private final BaseData data;
->>>>>>> fb59b939
 
 	/**
 	 * Create a wrapped bundle file.  
@@ -50,17 +43,10 @@
 	 * @param data the original data
 	 * @param delegate the original file
 	 */
-<<<<<<< HEAD
-	public TransformedBundleFile(TransformerList transformers, TransformInstanceListData templates, Generation generation, BundleFile delegate) {
+	public TransformedBundleFile(TransformerHook transformerHook, Generation generation, BundleFile delegate) {
 		super(delegate.getBaseFile());
-		this.transformers = transformers;
-		this.templates = templates;
+		this.transformerHook = transformerHook;
 		this.generation = generation;
-=======
-	public TransformedBundleFile(TransformerHook transformerHook, BaseData data, BundleFile delegate) {
-		this.transformerHook = transformerHook;
-		this.data = data;
->>>>>>> fb59b939
 		this.delegate = delegate;
 		this.debug = generation.getBundleInfo().getStorage().getConfiguration().getDebug();
 	}
@@ -232,11 +218,7 @@
 	private boolean hasTransforms(String path) {
 		if (!transformerHook.hasTransformers())
 			return false;
-<<<<<<< HEAD
-		return templates.hasTransformsFor(generation.getRevision().getBundle());
-=======
-		return transformerHook.hasTransformsFor(data.getBundle());
->>>>>>> fb59b939
+		return transformerHook.hasTransformsFor(generation.getRevision().getBundle());
 	}
 
 	/**
