/*******************************************************************************
 * Copyright (c) 2007, 2019 IBM Corporation and others.
 *
 * This program and the accompanying materials are made available under the
 * terms of the Eclipse Public License 2.0 which accompanies this distribution,
 * and is available at
 * https://www.eclipse.org/legal/epl-2.0/
 *
 * SPDX-License-Identifier: EPL-2.0
 * 
 * Contributors: IBM Corporation - initial API and implementation
 ******************************************************************************/
package org.eclipse.osgi.internal.signedcontent;

import java.io.IOException;
import java.io.InputStream;
import java.security.NoSuchAlgorithmException;
import java.security.cert.Certificate;
import java.security.cert.CertificateExpiredException;
import java.security.cert.CertificateNotYetValidException;
import java.security.cert.X509Certificate;
import java.util.ArrayList;
import java.util.Date;
import java.util.HashMap;
import java.util.List;
import java.util.Map;
import org.eclipse.osgi.signedcontent.InvalidContentException;
import org.eclipse.osgi.signedcontent.SignedContent;
import org.eclipse.osgi.signedcontent.SignedContentEntry;
import org.eclipse.osgi.signedcontent.SignerInfo;
import org.eclipse.osgi.storage.bundlefile.BundleEntry;
import org.eclipse.osgi.storage.bundlefile.BundleFile;
import org.eclipse.osgi.util.NLS;

public class SignedContentImpl implements SignedContent {
	final static int VERIFY_LIMIT = 1000 * 1024; // 1 mb; not sure what the best limit is
	final static SignerInfo[] EMPTY_SIGNERINFO = new SignerInfo[0];
	// the content which is signed
	volatile SignedBundleFile content; // TODO can this be more general?
	// the content entry md results used for entry content verification
	// keyed by entry path -> {SignerInfo[] infos, byte[][] results)}
	private final Map<String, Object> contentMDResults;
	private final SignerInfo[] signerInfos;
	// map of tsa singers keyed by SignerInfo -> {tsa_SignerInfo, signingTime}
	private Map<SignerInfo, Object[]> tsaSignerInfos;
	volatile private boolean checkedValid = false;

	public SignedContentImpl(SignerInfo[] signerInfos, Map<String, Object> contentMDResults) {
		this.signerInfos = signerInfos == null ? EMPTY_SIGNERINFO : signerInfos;
		this.contentMDResults = contentMDResults;
	}

	@Override
	public SignedContentEntry[] getSignedEntries() {
		if (contentMDResults == null)
			return new SignedContentEntry[0];
		List<SignedContentEntry> results = new ArrayList<>(contentMDResults.size());
		for (Map.Entry<String, Object> entry : contentMDResults.entrySet()) {
			String entryName = entry.getKey();
			Object[] mdResult = (Object[]) entry.getValue();
			results.add(new SignedContentEntryImpl(entryName, (SignerInfo[]) mdResult[0]));
		}
		return results.toArray(new SignedContentEntry[results.size()]);
	}

	@Override
	public SignedContentEntry getSignedEntry(String name) {
		if (contentMDResults == null)
			return null;
		Object[] mdResult = (Object[]) contentMDResults.get(name);
		return mdResult == null ? null : new SignedContentEntryImpl(name, (SignerInfo[]) mdResult[0]);
	}

	@Override
	public SignerInfo[] getSignerInfos() {
		return signerInfos;
	}

	@Override
	public Date getSigningTime(SignerInfo signerInfo) {
		if (tsaSignerInfos == null)
			return null;
		Object[] tsaInfo = tsaSignerInfos.get(signerInfo);
		return tsaInfo == null ? null : (Date) tsaInfo[1];
	}

	@Override
	public SignerInfo getTSASignerInfo(SignerInfo signerInfo) {
		if (tsaSignerInfos == null)
			return null;
		Object[] tsaInfo = tsaSignerInfos.get(signerInfo);
		return tsaInfo == null ? null : (SignerInfo) tsaInfo[0];
	}

	@Override
	public boolean isSigned() {
		return signerInfos.length > 0;
	}

	@Override
	public void checkValidity(SignerInfo signer) throws CertificateExpiredException, CertificateNotYetValidException {
		Date signingTime = getSigningTime(signer);
		if (checkedValid)
			return;
		Certificate[] certs = signer.getCertificateChain();
		for (Certificate cert : certs) {
			if (!(cert instanceof X509Certificate)) {
				continue;
			}
			if (signingTime == null) {
				((X509Certificate) cert).checkValidity();
			} else {
				((X509Certificate) cert).checkValidity(signingTime);
			}
		}
		checkedValid = true;
	}

	void setContent(SignedBundleFile content) {
		this.content = content;
	}

	void setTSASignerInfos(Map<SignerInfo, Object[]> tsaSignerInfos) {
		this.tsaSignerInfos = tsaSignerInfos;
	}

	void addTSASignerInfo(SignerInfo baseInfo, SignerInfo tsaSignerInfo, Date signingTime) {
		// sanity check to make sure the baseInfo is here
		if (!containsInfo(baseInfo))
			throw new IllegalArgumentException("The baseInfo is not found"); //$NON-NLS-1$
		if (tsaSignerInfos == null)
			tsaSignerInfos = new HashMap<>(signerInfos.length);
		tsaSignerInfos.put(baseInfo, new Object[] {tsaSignerInfo, signingTime});
	}

	Map<String, Object> getContentMDResults() {
		return contentMDResults;
	}

	private boolean containsInfo(SignerInfo signerInfo) {
		for (SignerInfo si : signerInfos) {
			if (signerInfo == si) {
				return true;
			}
		}
		return false;
	}

	InputStream getDigestInputStream(BundleEntry nestedEntry) throws IOException {
		if (contentMDResults == null)
			return nestedEntry.getInputStream();
		Object[] mdResult = (Object[]) contentMDResults.get(nestedEntry.getName());
		if (mdResult == null)
			return null;
		try {
			return new DigestedInputStream(nestedEntry, content, (SignerInfo[]) mdResult[0], (byte[][]) mdResult[1], nestedEntry.getSize());
		} catch (NoSuchAlgorithmException e) {
			throw new IOException(e);
		}
	}

	public class SignedContentEntryImpl implements SignedContentEntry {
		private final String entryName;
		private final SignerInfo[] entrySigners;

		public SignedContentEntryImpl(String entryName, SignerInfo[] entrySigners) {
			this.entryName = entryName;
			this.entrySigners = entrySigners == null ? EMPTY_SIGNERINFO : entrySigners;
		}

		@Override
		public String getName() {
			return entryName;
		}

		@Override
		public SignerInfo[] getSignerInfos() {
			return entrySigners;
		}

		@Override
		public boolean isSigned() {
			return entrySigners.length > 0;
		}

		@Override
		public void verify() throws IOException, InvalidContentException {
			BundleFile currentContent = content;
			if (currentContent == null)
				throw new InvalidContentException("The content was not set", null); //$NON-NLS-1$
			BundleEntry entry = null;
			SecurityException exception = null;
			try {
				entry = currentContent.getEntry(entryName);
			} catch (SecurityException e) {
				exception = e;
			}
			if (entry == null)
<<<<<<< HEAD
				throw new InvalidContentException(NLS.bind(SignedContentMessages.file_is_removed_from_jar, entryName, String.valueOf(currentContent.getBaseFile())), exception);
			entry.getBytes();
=======
				throw new InvalidContentException(NLS.bind(SignedContentMessages.file_is_removed_from_jar, entryName, currentContent.getBaseFile().toString()), exception);

			if (entry.getSize() > VERIFY_LIMIT) {
				try (InputStream in = entry.getInputStream()) {
					final byte[] buf = new byte[1024];
					while (in.read(buf) > 0) {
						// just exhausting the stream to verify
					}
				}
			} else {
				entry.getBytes();
			}
>>>>>>> e53bfb1f
		}
	}
}<|MERGE_RESOLUTION|>--- conflicted
+++ resolved
@@ -196,11 +196,7 @@
 				exception = e;
 			}
 			if (entry == null)
-<<<<<<< HEAD
 				throw new InvalidContentException(NLS.bind(SignedContentMessages.file_is_removed_from_jar, entryName, String.valueOf(currentContent.getBaseFile())), exception);
-			entry.getBytes();
-=======
-				throw new InvalidContentException(NLS.bind(SignedContentMessages.file_is_removed_from_jar, entryName, currentContent.getBaseFile().toString()), exception);
 
 			if (entry.getSize() > VERIFY_LIMIT) {
 				try (InputStream in = entry.getInputStream()) {
@@ -212,7 +208,6 @@
 			} else {
 				entry.getBytes();
 			}
->>>>>>> e53bfb1f
 		}
 	}
 }